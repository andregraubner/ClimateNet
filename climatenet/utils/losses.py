import torch
from torch.autograd import Variable
from torch import nn
import numpy as np
import torch.nn.functional as F

def jaccard_loss(logits, true, eps=1e-7):
    """Computes the Jaccard loss, a.k.a the IoU loss.
    Note that PyTorch optimizers minimize a loss. In this
    case, we would like to maximize the jaccard loss so we
    return the negated jaccard loss.
    Args:
        true: a tensor of shape [B, H, W] or [B, 1, H, W].
        logits: a tensor of shape [B, C, H, W]. Corresponds to
            the raw output or logits of the model.
        eps: added to the denominator for numerical stability.
    Returns:
        jacc_loss: the Jaccard loss.
    """
    num_classes = logits.shape[1]
    true_1_hot = torch.eye(num_classes)[true.squeeze(1)]
    true_1_hot = true_1_hot.permute(0, 3, 1, 2).float()
    probas = F.softmax(logits, dim=1)
    true_1_hot = true_1_hot.type(logits.type())
    dims = (0,) + tuple(range(2, true.ndimension()))
    intersection = torch.sum(probas * true_1_hot, dims)
    cardinality = torch.sum(probas + true_1_hot, dims)
    union = cardinality - intersection
    jacc_loss = (intersection / (union + eps)).mean()
<<<<<<< HEAD
    return (1 - jacc_loss)
=======
    return (1 - jacc_loss)

def dice_coefficient(logits, true, eps=1e-7):
    """Computes the Dice Coefficient, a.k.a the Dice loss.
    Note that PyTorch optimizers minimize a loss. In this
    case, we would like to maximize the dice loss so we
    return the negated dice loss.
    Args:
        true: a tensor of shape [B, H, W] or [B, 1, H, W].
        logits: a tensor of shape [B, C, H, W]. Corresponds to
            the raw output or logits of the model.
        eps: added to the denominator for numerical stability.
    Returns:
        dice_loss: the Dice loss.
    """
    probas, true_1_hot, dims = inputs(logits, true)
    intersection = get_intersection(probas, true_1_hot, dims)
    cardinality = get_cardinality(probas, true_1_hot, dims)

    dice_loss = (2 * intersection / (2 * cardinality + eps)).mean()
    return (1 - dice_loss)

def cross_entropy_loss_pytorch(y_logit, y_true):
    '''
    Multi-label cross-entropy with pytorch
    y_true: true value
    y_logit: predicted value
    https://www.cs.toronto.edu/~lczhang/321/tut/tut04.pdf
    https://pytorch.org/docs/stable/generated/torch.nn.CrossEntropyLoss.html
    '''

    loss = nn.CrossEntropyLoss()
    return loss(y_logit,y_true)

def weighted_cross_entropy_loss(logits, true, weights):
    """Computes the weighted cross entropy loss .
    Args:
        true: a tensor of shape [B, H, W] or [B, 1, H, W].
        logits: a tensor of shape [B, C, H, W]. Corresponds to
            the raw output or logits of the model.
        weights: a tensor of shape [C]. Corresponds to the relative
            weights we want to assign to each class.
    Returns:
        wce_loss: the weighted cross-entropy loss.
    """
    wce_loss = nn.CrossEntropyLoss(weight=weights)
    return wce_loss(logits, true)

def cross_entropy_loss(y_logit, y_true):
    '''
    Multi-label cross-entropy
    * Required "Wp", "Wn" as positive & negative class-weights
    y_true: true value
    y_logit: predicted value
    WIP
    '''
    # N = len(df) # 37993  // df is data frame need to sub out
    # labels = df.keys()[1:] # ['label_1', ...., 'label_6']
    #
    # for k, label in enumerate(sorted(labels)):
    #     positives = sum(df[label] == 1)
    #
    # class_weights = {}
    # positive_weights = {}
    # negative_weights = {}
    #
    # for label in sorted(labels):
    #     positive_weights[label] = N /(2 * sum(df[label] == 1))
    #     negative_weights[label] = N /(2 * sum(df[label] == 0))
    #
    # Wp = positive_weights
    # Wn = negative_weights

    loss = float(0)

    for i, key in enumerate(Wp.keys()):
        first_term = y_true[i] * torch.log(y_logit[i] + torch.epsilon())
        second_term = (1 - y_true[i]) * torch.log(1 - y_logit[i] + torch.epsilon())
        # first_term = Wp[key] * y_true[i] * K.log(y_logit[i] + K.epsilon())
        # second_term = Wn[key] * (1 - y_true[i]) * K.log(1 - y_logit[i] + K.epsilon())
        loss -= (first_term + second_term)
    return loss

# IN PROGRESS
def weighted_IoU_jaccard_loss(logits, true, weights, eps=1e-7):
    """Computes the weighted Jaccard loss.
    Args:
        true: a tensor of shape [B, H, W] or [B, 1, H, W].
        logits: a tensor of shape [B, C, H, W]. Corresponds to
            the raw output or logits of the model.
        weights: a tensor of shape [C]. Corresponds to the relative
            weights we want to assign to each class.
    Returns:
        wjacc_loss: the weighted cross-entropy loss.
    """
    probas, true_1_hot, dims = inputs(logits, true)
    intersection = get_intersection(probas, true_1_hot, dims)
    cardinality = get_cardinality(probas, true_1_hot, dims)
    union = get_union(cardinality, intersection)

    wjacc_loss = (intersection / (union + eps)).mean()
    return (1 - wjacc_loss)
>>>>>>> 293fbd96
<|MERGE_RESOLUTION|>--- conflicted
+++ resolved
@@ -27,9 +27,6 @@
     cardinality = torch.sum(probas + true_1_hot, dims)
     union = cardinality - intersection
     jacc_loss = (intersection / (union + eps)).mean()
-<<<<<<< HEAD
-    return (1 - jacc_loss)
-=======
     return (1 - jacc_loss)
 
 def dice_coefficient(logits, true, eps=1e-7):
@@ -131,5 +128,4 @@
     union = get_union(cardinality, intersection)
 
     wjacc_loss = (intersection / (union + eps)).mean()
-    return (1 - wjacc_loss)
->>>>>>> 293fbd96
+    return (1 - wjacc_loss)